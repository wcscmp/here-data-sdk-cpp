--- conflicted
+++ resolved
@@ -118,216 +118,7 @@
 constexpr auto kVersion = "1.0";
 constexpr auto kHmac = "HMAC-SHA256";
 constexpr auto kDate = "date";
-<<<<<<< HEAD
-=======
 constexpr auto kErrorWrongTimestamp = 401204;
-
-std::time_t ParseTime(const std::string& value) {
-  std::tm tm = {};
-  std::istringstream ss(value);
-  ss >> std::get_time(&tm, "%a, %d %b %Y %H:%M:%S %z");
-#ifdef _WIN32
-  return _mkgmtime(&tm);
-#else
-  return timegm(&tm);
-#endif
-}
-
-void ExecuteOrSchedule(
-    const std::shared_ptr<olp::thread::TaskScheduler>& task_scheduler,
-    olp::thread::TaskScheduler::CallFuncType&& func) {
-  if (!task_scheduler) {
-    // User didn't specify a TaskScheduler, execute sync
-    func();
-    return;
-  }
-
-  // Schedule for async execution
-  task_scheduler->ScheduleTask(std::move(func));
-}
-
-/*
- * @brief Common function used to wrap a lambda function and a callback that
- * consumes the function result with a TaskContext class and schedule this to
- * a task scheduler.
- * @param task_scheduler Task scheduler instance.
- * @param pending_requests PendingRequests instance that tracks current
- * requests.
- * @param task Function that will be executed.
- * @param callback Function that will consume task output.
- * @param args Additional agrs to pass to TaskContext.
- * @return CancellationToken used to cancel the operation.
- */
-template <typename Function, typename Callback, typename... Args>
-inline olp::client::CancellationToken AddTask(
-    const std::shared_ptr<olp::thread::TaskScheduler>& task_scheduler,
-    const std::shared_ptr<olp::client::PendingRequests>& pending_requests,
-    Function task, Callback callback, Args&&... args) {
-  auto context = olp::client::TaskContext::Create(
-      std::move(task), std::move(callback), std::forward<Args>(args)...);
-  pending_requests->Insert(context);
-
-  ExecuteOrSchedule(task_scheduler, [=] {
-    context.Execute();
-    pending_requests->Remove(context);
-  });
-
-  return context.CancelToken();
-}
-
-auth::IntrospectAppResult GetIntrospectAppResult(
-    const rapidjson::Document& doc) {
-  auth::IntrospectAppResult result;
-  if (doc.HasMember(auth::Constants::CLIENT_ID)) {
-    result.SetClientId(doc[auth::Constants::CLIENT_ID].GetString());
-  }
-  if (doc.HasMember(auth::Constants::NAME)) {
-    result.SetName(doc[auth::Constants::NAME].GetString());
-  }
-  if (doc.HasMember(auth::Constants::DESCRIPTION)) {
-    result.SetDescription(doc[auth::Constants::DESCRIPTION].GetString());
-  }
-  if (doc.HasMember(auth::Constants::REDIRECT_URIS)) {
-    auto uris = doc[auth::Constants::REDIRECT_URIS].GetArray();
-    std::vector<std::string> value_array;
-    value_array.reserve(uris.Size());
-    for (auto& value : uris) {
-      value_array.push_back(value.GetString());
-    }
-    result.SetReditectUris(std::move(value_array));
-  }
-  if (doc.HasMember(auth::Constants::ALLOWED_SCOPES)) {
-    auto scopes = doc[auth::Constants::ALLOWED_SCOPES].GetArray();
-    std::vector<std::string> value_array;
-    value_array.reserve(scopes.Size());
-    for (auto& value : scopes) {
-      value_array.push_back(value.GetString());
-    }
-    result.SetAllowedScopes(std::move(value_array));
-  }
-  if (doc.HasMember(auth::Constants::TOKEN_ENDPOINT_AUTH_METHOD)) {
-    result.SetTokenEndpointAuthMethod(
-        doc[auth::Constants::TOKEN_ENDPOINT_AUTH_METHOD].GetString());
-  }
-  if (doc.HasMember(auth::Constants::TOKEN_ENDPOINT_AUTH_METHOD_REASON)) {
-    result.SetTokenEndpointAuthMethodReason(
-        doc[auth::Constants::TOKEN_ENDPOINT_AUTH_METHOD_REASON].GetString());
-  }
-  if (doc.HasMember(auth::Constants::DOB_REQUIRED)) {
-    result.SetDobRequired(doc[auth::Constants::DOB_REQUIRED].GetBool());
-  }
-  if (doc.HasMember(auth::Constants::TOKEN_DURATION)) {
-    result.SetTokenDuration(doc[auth::Constants::TOKEN_DURATION].GetInt());
-  }
-  if (doc.HasMember(auth::Constants::REFERRERS)) {
-    auto uris = doc[auth::Constants::REFERRERS].GetArray();
-    std::vector<std::string> value_array;
-    value_array.reserve(uris.Size());
-    for (auto& value : uris) {
-      value_array.push_back(value.GetString());
-    }
-    result.SetReferrers(std::move(value_array));
-  }
-  if (doc.HasMember(auth::Constants::STATUS)) {
-    result.SetStatus(doc[auth::Constants::STATUS].GetString());
-  }
-  if (doc.HasMember(auth::Constants::APP_CODE_ENABLED)) {
-    result.SetAppCodeEnabled(doc[auth::Constants::APP_CODE_ENABLED].GetBool());
-  }
-  if (doc.HasMember(auth::Constants::CREATED_TIME)) {
-    result.SetCreatedTime(doc[auth::Constants::CREATED_TIME].GetInt64());
-  }
-  if (doc.HasMember(auth::Constants::REALM)) {
-    result.SetRealm(doc[auth::Constants::REALM].GetString());
-  }
-  if (doc.HasMember(auth::Constants::TYPE)) {
-    result.SetType(doc[auth::Constants::TYPE].GetString());
-  }
-  if (doc.HasMember(auth::Constants::RESPONSE_TYPES)) {
-    auto types = doc[auth::Constants::RESPONSE_TYPES].GetArray();
-    std::vector<std::string> value_array;
-    value_array.reserve(types.Size());
-    for (auto& value : types) {
-      value_array.push_back(value.GetString());
-    }
-    result.SetResponseTypes(std::move(value_array));
-  }
-  if (doc.HasMember(auth::Constants::TIER)) {
-    result.SetTier(doc[auth::Constants::TIER].GetString());
-  }
-  if (doc.HasMember(auth::Constants::HRN)) {
-    result.SetHrn(doc[auth::Constants::HRN].GetString());
-  }
-  return result;
-}
-
-auth::DecisionType GetPermission(const std::string& str) {
-  return (str.compare("allow") == 0) ? auth::DecisionType::kAllow
-                                     : auth::DecisionType::kDeny;
-}
-
-std::vector<auth::ActionResult> GetDiagnostics(rapidjson::Document& doc) {
-  std::vector<auth::ActionResult> results;
-  const auto& array = doc[auth::Constants::DIAGNOSTICS].GetArray();
-  for (auto& element : array) {
-    auth::ActionResult action;
-    if (element.HasMember(auth::Constants::DECISION)) {
-      action.SetDecision(
-          GetPermission(element[auth::Constants::DECISION].GetString()));
-      // get permissions if avialible
-      if (element.HasMember(auth::Constants::PERMISSIONS) &&
-          element[auth::Constants::PERMISSIONS].IsArray()) {
-        std::vector<auth::ActionResult::Permissions> permissions;
-        const auto& permissions_array =
-            element[auth::Constants::PERMISSIONS].GetArray();
-        for (auto& permission_element : permissions_array) {
-          auth::ActionResult::Permissions permission;
-          if (permission_element.HasMember(auth::Constants::ACTION)) {
-            permission.first =
-                permission_element[auth::Constants::ACTION].GetString();
-          }
-          if (permission_element.HasMember(auth::Constants::DECISION)) {
-            permission.second = GetPermission(
-                permission_element[auth::Constants::DECISION].GetString());
-          }
-          permissions.push_back(std::move(permission));
-        }
-
-        action.SetPermissions(std::move(permissions));
-      }
-    }
-    results.push_back(std::move(action));
-  }
-  return results;
-}
-
-auth::AuthorizeResult GetAuthorizeResult(rapidjson::Document& doc) {
-  auth::AuthorizeResult result;
-
-  if (doc.HasMember(auth::Constants::IDENTITY)) {
-    auto uris = doc[auth::Constants::IDENTITY].GetObject();
-
-    if (uris.HasMember(auth::Constants::CLIENT_ID)) {
-      result.SetClientId(uris[auth::Constants::CLIENT_ID].GetString());
-    } else if (uris.HasMember(auth::Constants::USER_ID)) {
-      result.SetClientId(uris[auth::Constants::USER_ID].GetString());
-    }
-  }
-
-  if (doc.HasMember(auth::Constants::DECISION)) {
-    result.SetDecision(
-        GetPermission(doc[auth::Constants::DECISION].GetString()));
-  }
-
-  // get diagnostics if available
-  if (doc.HasMember(auth::Constants::DIAGNOSTICS) &&
-      doc[auth::Constants::DIAGNOSTICS].IsArray()) {
-    result.SetActionResults(GetDiagnostics(doc));
-  }
-  return result;
-}
->>>>>>> 681ced51
-
 }  // namespace
 
 namespace olp {
@@ -486,20 +277,6 @@
   auto time_callback =
       GetTimeSignInCallback(context, credentials, properties, callback);
 
-<<<<<<< HEAD
-  std::time_t time_for_cb;
-  auto header_callback = [&](std::string key, std::string value) {
-    if (key.compare(kDate) == 0) {
-      time_for_cb = ParseTime(value);
-    }
-  };
-  auto callback_wrapper = [callback, time_callback,
-                           &time_for_cb](const SignInClientResponse& response) {
-    if (response.GetResult().GetStatus() ==
-            http::HttpStatusCode::UNAUTHORIZED &&
-        response.GetResult().GetErrorResponse().code == 401204) {
-      time_callback(time_for_cb);
-=======
   auto time_for_cb = std::make_shared<std::time_t>();
   auto header_callback = [time_for_cb](std::string key, std::string value) {
     if (key.compare(kDate) == 0) {
@@ -512,7 +289,6 @@
             http::HttpStatusCode::UNAUTHORIZED &&
         response.GetResult().GetErrorResponse().code == kErrorWrongTimestamp) {
       time_callback(*time_for_cb);
->>>>>>> 681ced51
     } else {
       callback(response);
     }
